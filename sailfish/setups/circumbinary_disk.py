--- conflicted
+++ resolved
@@ -428,7 +428,90 @@
         return dict(point_masses=self.point_masses(time), diagnostics=self.diagnostics)
 
 
-<<<<<<< HEAD
+class EccentricSingleDisk(Setup):
+    eccentricity = 0.0
+    domain_radius = param(6.0, "half side length of the square computational domain")
+    disk_kick = param(0.1, "velocity of the kick given to the disk")
+    mach_number = param(20.0, "orbital Mach number", mutable=True)
+    sink_rate = param(10.0, "component sink rates", mutable=True)
+    sink_radius = param(0.02, "component sink radii", mutable=True)
+    softening_length = param(0.02, "softening lengths", mutable=True)
+    sigma = param(1e-8, "background surface density")
+    nu = param(0.0, "kinematic viscosity parameter", mutable=True)
+    buffer_driving_rate = param(1e2, "rate of driving in the buffer", mutable=True)
+    buffer_onset_width = param(0.25, "buffer ramp distance", mutable=True)
+    sink_model = param(
+        "acceleration_free",
+        "sink [acceleration_free|force_free|torque_free]",
+        mutable=True,
+    )
+
+    def primitive(self, t, coords, primitive):
+        x, y = coords
+        r = sqrt(x * x + y * y)
+
+        GM = 1.0
+        omega = (GM / r**3) ** 0.5
+        prof = r * exp(-((r - 1.0) ** 4))
+
+        primitive[0] = self.sigma
+        primitive[1] = omega * -y
+        primitive[2] = omega * +x
+
+        dx = x - 1.0
+        dy = y
+        dr = (dx**2 + dy**2) ** 0.5
+
+        if dr < 0.2:
+            primitive[0] = exp(-((dr / 0.1) ** 2))
+            primitive[2] *= 0.6
+
+    def mesh(self, resolution):
+        return PlanarCartesian2DMesh.centered_square(self.domain_radius, resolution)
+
+    @property
+    def default_resolution(self):
+        return 512
+
+    @property
+    def physics(self):
+        return dict(
+            eos_type=EquationOfState.LOCALLY_ISOTHERMAL,
+            mach_number=self.mach_number,
+            buffer_is_enabled=True,
+            buffer_driving_rate=self.buffer_driving_rate,
+            buffer_onset_width=self.buffer_onset_width,
+            point_mass_function=self.point_masses,
+            viscosity_coefficient=self.nu,
+            diagnostics=self.diagnostics,
+        )
+
+    @property
+    def solver(self):
+        return "cbdiso_2d"
+
+    @property
+    def boundary_condition(self):
+        return "outflow"
+
+    @property
+    def default_end_time(self):
+        return 1.0
+
+    @property
+    def reference_time_scale(self):
+        return 2.0 * pi
+
+    def point_masses(self, time):
+        return PointMass(
+            softening_length=self.softening_length,
+            sink_model=SinkModel[self.sink_model.upper()],
+            sink_rate=self.sink_rate,
+            sink_radius=self.sink_radius,
+            mass=1.0,
+        )
+
+
 class UltraThinDisk(Setup):
     mach_number = param(100.0, "disk mach number (inverse of disk scale height)")
     eccentricity = 0.0
@@ -481,52 +564,12 @@
         primitive[0] = sigma0 * sigma * jdot_term * cavity + delta0
         primitive[1] = omega * -y + (vr_eq + vr_pert) * x / r
         primitive[2] = omega * +x + (vr_eq + vr_pert) * y / r
-=======
-class EccentricSingleDisk(Setup):
-    eccentricity = 0.0
-    domain_radius = param(6.0, "half side length of the square computational domain")
-    disk_kick = param(0.1, "velocity of the kick given to the disk")
-    mach_number = param(20.0, "orbital Mach number", mutable=True)
-    sink_rate = param(10.0, "component sink rates", mutable=True)
-    sink_radius = param(0.02, "component sink radii", mutable=True)
-    softening_length = param(0.02, "softening lengths", mutable=True)
-    sigma = param(1e-8, "background surface density")
-    nu = param(0.0, "kinematic viscosity parameter", mutable=True)
-    buffer_driving_rate = param(1e2, "rate of driving in the buffer", mutable=True)
-    buffer_onset_width = param(0.25, "buffer ramp distance", mutable=True)
-    sink_model = param(
-        "acceleration_free",
-        "sink [acceleration_free|force_free|torque_free]",
-        mutable=True,
-    )
-
-    def primitive(self, t, coords, primitive):
-        x, y = coords
-        r = sqrt(x * x + y * y)
-
-        GM = 1.0
-        omega = (GM / r**3) ** 0.5
-        prof = r * exp(-((r - 1.0) ** 4))
-
-        primitive[0] = self.sigma
-        primitive[1] = omega * -y
-        primitive[2] = omega * +x
-
-        dx = x - 1.0
-        dy = y
-        dr = (dx**2 + dy**2) ** 0.5
-
-        if dr < 0.2:
-            primitive[0] = exp(-((dr / 0.1) ** 2))
-            primitive[2] *= 0.6
->>>>>>> 29ea8e52
 
     def mesh(self, resolution):
         return PlanarCartesian2DMesh.centered_square(self.domain_radius, resolution)
 
     @property
     def default_resolution(self):
-<<<<<<< HEAD
         return 2000
 
     @property
@@ -578,26 +621,6 @@
     @property
     def solver(self):
         return "cbdiso_2d" if not self.use_dg else "cbdisodg_2d"
-=======
-        return 512
-
-    @property
-    def physics(self):
-        return dict(
-            eos_type=EquationOfState.LOCALLY_ISOTHERMAL,
-            mach_number=self.mach_number,
-            buffer_is_enabled=True,
-            buffer_driving_rate=self.buffer_driving_rate,
-            buffer_onset_width=self.buffer_onset_width,
-            point_mass_function=self.point_masses,
-            viscosity_coefficient=self.nu,
-            diagnostics=self.diagnostics,
-        )
-
-    @property
-    def solver(self):
-        return "cbdiso_2d"
->>>>>>> 29ea8e52
 
     @property
     def boundary_condition(self):
@@ -605,17 +628,12 @@
 
     @property
     def default_end_time(self):
-<<<<<<< HEAD
         return 1000.0
-=======
-        return 1.0
->>>>>>> 29ea8e52
 
     @property
     def reference_time_scale(self):
         return 2.0 * pi
 
-<<<<<<< HEAD
     def validate(self):
         pass
 
@@ -659,13 +677,3 @@
 
     def checkpoint_diagnostics(self, time):
         return dict(point_masses=self.point_masses(time), diagnostics=self.diagnostics)
-=======
-    def point_masses(self, time):
-        return PointMass(
-            softening_length=self.softening_length,
-            sink_model=SinkModel[self.sink_model.upper()],
-            sink_rate=self.sink_rate,
-            sink_radius=self.sink_radius,
-            mass=1.0,
-        )
->>>>>>> 29ea8e52
